--- conflicted
+++ resolved
@@ -44,6 +44,7 @@
 import com.oracle.graal.lir.*;
 import com.oracle.graal.lir.StandardOp.NoOp;
 import com.oracle.graal.lir.amd64.*;
+import com.oracle.graal.lir.amd64.AMD64Move.LeaDataOp;
 import com.oracle.graal.lir.amd64.AMD64Move.LoadOp;
 import com.oracle.graal.lir.amd64.AMD64Move.MoveFromRegOp;
 import com.oracle.graal.lir.amd64.AMD64Move.StoreConstantOp;
@@ -62,11 +63,6 @@
         super(providers, cc, lirGenRes);
         assert config.basicLockSize == 8;
         this.config = config;
-<<<<<<< HEAD
-=======
-        this.stub = stub;
-        memoryPeephole = new AMD64HotSpotMemoryPeephole(this);
->>>>>>> 3668fba7
     }
 
     @Override
@@ -155,6 +151,10 @@
     protected boolean needOnlyOopMaps() {
         // Stubs only need oop maps
         return ((AMD64HotSpotLIRGenerationResult) res).getStub() != null;
+    }
+
+    public void emitData(AllocatableValue dst, byte[] data) {
+        append(new LeaDataOp(dst, data));
     }
 
     private LIRFrameState currentRuntimeCallInfo;
