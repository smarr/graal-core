--- conflicted
+++ resolved
@@ -230,11 +230,7 @@
                     }
                 }
                 if (phi) {
-<<<<<<< HEAD
-                    PhiNode phiNode = getCachedPhi(entry, value.getKind());
-=======
                     PhiNode phiNode = getCachedPhi(entry, value.stamp().unrestricted());
->>>>>>> 3bea6a0a
                     mergeEffects.addFloatingNode(phiNode, "mergeReadCache");
                     for (int i = 0; i < states.size(); i++) {
                         afterMergeEffects.addPhiInput(phiNode, states.get(i).getCacheEntry(key));
@@ -267,11 +263,7 @@
             }
 
             CacheEntry<?> newIdentifier = identifier.duplicateWithObject(phi);
-<<<<<<< HEAD
-            PhiNode phiNode = getCachedPhi(newIdentifier, values[0].getKind());
-=======
             PhiNode phiNode = getCachedPhi(newIdentifier, values[0].stamp().unrestricted());
->>>>>>> 3bea6a0a
             mergeEffects.addFloatingNode(phiNode, "mergeReadCachePhi");
             for (int i = 0; i < values.length; i++) {
                 afterMergeEffects.addPhiInput(phiNode, values[i]);
