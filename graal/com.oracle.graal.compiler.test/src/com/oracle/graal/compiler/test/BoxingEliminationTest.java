/*
 * Copyright (c) 2011, Oracle and/or its affiliates. All rights reserved.
 * DO NOT ALTER OR REMOVE COPYRIGHT NOTICES OR THIS FILE HEADER.
 *
 * This code is free software; you can redistribute it and/or modify it
 * under the terms of the GNU General Public License version 2 only, as
 * published by the Free Software Foundation.
 *
 * This code is distributed in the hope that it will be useful, but WITHOUT
 * ANY WARRANTY; without even the implied warranty of MERCHANTABILITY or
 * FITNESS FOR A PARTICULAR PURPOSE.  See the GNU General Public License
 * version 2 for more details (a copy is included in the LICENSE file that
 * accompanied this code).
 *
 * You should have received a copy of the GNU General Public License version
 * 2 along with this work; if not, write to the Free Software Foundation,
 * Inc., 51 Franklin St, Fifth Floor, Boston, MA 02110-1301 USA.
 *
 * Please contact Oracle, 500 Oracle Parkway, Redwood Shores, CA 94065 USA
 * or visit www.oracle.com if you need additional information or have any
 * questions.
 */
package com.oracle.graal.compiler.test;

import org.junit.*;

import com.oracle.graal.api.code.*;
import com.oracle.graal.debug.*;
import com.oracle.graal.loop.phases.*;
import com.oracle.graal.nodes.*;
import com.oracle.graal.phases.*;
import com.oracle.graal.phases.common.*;
import com.oracle.graal.virtual.nodes.*;
import com.oracle.graal.virtual.phases.ea.*;

/**
 * In the following tests, the usages of local variable "a" are replaced with the integer constant
 * 0. Then boxing elimination is applied and it is verified that the resulting graph is equal to the
 * graph of the method that just has a "return 1" statement in it.
 */
public class BoxingEliminationTest extends GraalCompilerTest {

    private static final Short s = 2;

    @SuppressWarnings("all")
    public static short referenceSnippet1() {
        return 1;
    }

    @SuppressWarnings("all")
    public static short referenceSnippet2() {
        return 2;
    }

    public static Short boxedShort() {
        return 1;
    }

    public static Object boxedObjectShort() {
        return (short) 1;
    }

    public static Object boxedObjectInteger() {
        return (int) 1;
    }

    public static Integer boxedInteger() {
        return 2;
    }

    public static Short constantBoxedShort() {
        return s;
    }

    @Test
    public void test1() {
        compareGraphs("test1Snippet", "referenceSnippet1");
    }

    @SuppressWarnings("all")
    public static short test1Snippet() {
        return boxedShort();
    }

    @Test
    public void test2() {
        compareGraphs("test2Snippet", "referenceSnippet1");
    }

    @SuppressWarnings("all")
    public static short test2Snippet() {
        return (Short) boxedObjectShort();
    }

    @Test
    public void test3() {
        compareGraphs("test3Snippet", "referenceSnippet1");
    }

    @SuppressWarnings("all")
    public static short test3Snippet() {
        short b = boxedShort();
        if (b < 0) {
            b = boxedShort();
        }
        return b;
    }

    @Test
    public void test4() {
        compareGraphs("test4Snippet", "referenceSnippet2");
    }

    @SuppressWarnings("all")
    public static short test4Snippet() {
        return constantBoxedShort();
    }

    @Test
    public void testLoop() {
        compareGraphs("testLoopSnippet", "referenceLoopSnippet", false, true);
    }

    public static int testLoopSnippet(int n, int a) {
        Integer sum = a;
        for (Integer i = 0; i < n; i++) {
            sum += i;
        }
        return sum;
    }

    public static int referenceLoopSnippet(int n, int a) {
        int sum = a;
        for (int i = 0; i < n; i++) {
            sum += i;
        }
        return sum;
    }

    @Test
    public void testLoop2() {
        compareGraphs("testLoop2Snippet", "referenceLoop2Snippet", true, true);
    }

    public static int testLoop2Snippet(int n, Integer a) {
        Integer sum = a;
        for (Integer i = 0; i < n; i++) {
            sum += i;
        }
        return sum;
    }

    public static int referenceLoop2Snippet(int n, Integer a) {
        Integer sum0;
        if (n <= 0) {
            sum0 = a;
        } else {
            int sum = a;
            for (int i = 0; i < n; i++) {
                sum += i;
            }
            sum0 = sum;
        }
        return sum0;
    }

    public static int referenceIfSnippet(int a) {
        int result;
        if (a < 0) {
            result = 2;
        } else {
            result = 1;
        }
        return result;
    }

    @Test
    public void testIf() {
        compareGraphs("testIfSnippet", "referenceIfSnippet");
    }

    public static int testIfSnippet(int a) {
        Integer result;
        if (a < 0) {
            result = boxedInteger();
        } else {
            result = (Integer) boxedObjectInteger();
        }
        return result;
    }

    private StructuredGraph graph;

    public static Integer materializeReferenceSnippet(int a) {
        return Integer.valueOf(a);
    }

    public static Integer materializeTest1Snippet(int a) {
        Integer v = a;

        if (v == a) {
            return v;
        } else {
            return null;
        }
    }

    @Test
    public void materializeTest1() {
        test("materializeTest1Snippet", 1);
    }

    public static int intTest1Snippet() {
        return Integer.valueOf(1);
    }

    @Test
    public void intTest1() {
        ValueNode result = getResult("intTest1Snippet");
        Assert.assertTrue(result.isConstant());
        Assert.assertEquals(1, result.asConstant().asInt());
    }

    public static int mergeTest1Snippet(boolean d, int a, int b) {
        Integer v;
        if (d) {
            v = a;
        } else {
            v = b;
        }
        return v;
    }

    @Test
    public void mergeTest1() {
        processMethod("mergeTest1Snippet");
    }

    public static boolean equalsTest1Snippet(int x, int y) {
        Integer a = x;
        Integer b = y;
        return a == b;
    }

    @Test
    public void equalsTest1() {
        processMethod("equalsTest1Snippet");
    }

    public static int loopTest1Snippet(int n, int v) {
        Integer sum = 0;
        for (int i = 0; i < n; i++) {
            sum += v;
        }
        return sum;
    }

    @Test
    public void loopTest1() {
        processMethod("loopTest1Snippet");

    }

    final ValueNode getResult(String snippet) {
        processMethod(snippet);
        assertEquals(1, graph.getNodes(ReturnNode.class).count());
        return graph.getNodes(ReturnNode.class).first().result();
    }

    private void processMethod(final String snippet) {
        graph = parse(snippet);
        new ComputeProbabilityPhase().apply(graph);
        Assumptions assumptions = new Assumptions(false);
        new InliningPhase(runtime(), null, assumptions, null, getDefaultPhasePlan(), OptimisticOptimizations.ALL).apply(graph);
        new PartialEscapeAnalysisPhase(runtime(), assumptions, false, false).apply(graph);
        new CullFrameStatesPhase().apply(graph);
    }

    private void compareGraphs(final String snippet, final String referenceSnippet) {
        compareGraphs(snippet, referenceSnippet, false, false);
    }

    private void compareGraphs(final String snippet, final String referenceSnippet, final boolean loopPeeling, final boolean excludeVirtual) {
        Debug.scope("BoxingEliminationTest " + snippet, new DebugDumpScope(snippet), new Runnable() {

            @Override
            public void run() {
                graph = parse(snippet);

                new ComputeProbabilityPhase().apply(graph);
                Assumptions assumptions = new Assumptions(false);
<<<<<<< HEAD
                new InliningPhase(runtime(), null, assumptions, null, getDefaultPhasePlan(), OptimisticOptimizations.ALL).apply(graph);
                if (loopPeeling) {
                    new LoopTransformHighPhase().apply(graph);
                }
                new DeadCodeEliminationPhase().apply(graph);
=======
                new InliningPhase(runtime(), hints, replacements, assumptions, null, phasePlan, OptimisticOptimizations.ALL).apply(graph);
                new CanonicalizerPhase(runtime(), assumptions).apply(graph);
                Debug.dump(graph, "Graph");
                new BoxingEliminationPhase(runtime()).apply(graph);
                Debug.dump(graph, "Graph");
                new ExpandBoxingNodesPhase(pool).apply(graph);
>>>>>>> bf40e4d9
                new CanonicalizerPhase(runtime(), assumptions).apply(graph);
                new PartialEscapeAnalysisPhase(runtime(), assumptions, false, false).apply(graph);

                for (MaterializeObjectNode materialize : graph.getNodes(MaterializeObjectNode.class)) {
                    materialize.getVirtualObject().materializeAt(materialize, materialize.getValues(), false, materialize.getLockCount());
                }

                new CullFrameStatesPhase().apply(graph);
                new DeadCodeEliminationPhase().apply(graph);
                new CanonicalizerPhase(runtime(), assumptions).apply(graph);

                StructuredGraph referenceGraph = parse(referenceSnippet);
                new InliningPhase(runtime(), null, assumptions, null, getDefaultPhasePlan(), OptimisticOptimizations.ALL).apply(referenceGraph);
                new DeadCodeEliminationPhase().apply(referenceGraph);
                new CanonicalizerPhase(runtime(), assumptions).apply(referenceGraph);
                assertEquals(referenceGraph, graph, excludeVirtual);
            }
        });
    }
}<|MERGE_RESOLUTION|>--- conflicted
+++ resolved
@@ -271,7 +271,7 @@
         graph = parse(snippet);
         new ComputeProbabilityPhase().apply(graph);
         Assumptions assumptions = new Assumptions(false);
-        new InliningPhase(runtime(), null, assumptions, null, getDefaultPhasePlan(), OptimisticOptimizations.ALL).apply(graph);
+        new InliningPhase(runtime(), null, replacements, assumptions, null, getDefaultPhasePlan(), OptimisticOptimizations.ALL).apply(graph);
         new PartialEscapeAnalysisPhase(runtime(), assumptions, false, false).apply(graph);
         new CullFrameStatesPhase().apply(graph);
     }
@@ -289,20 +289,11 @@
 
                 new ComputeProbabilityPhase().apply(graph);
                 Assumptions assumptions = new Assumptions(false);
-<<<<<<< HEAD
-                new InliningPhase(runtime(), null, assumptions, null, getDefaultPhasePlan(), OptimisticOptimizations.ALL).apply(graph);
+                new InliningPhase(runtime(), null, replacements, assumptions, null, getDefaultPhasePlan(), OptimisticOptimizations.ALL).apply(graph);
                 if (loopPeeling) {
                     new LoopTransformHighPhase().apply(graph);
                 }
                 new DeadCodeEliminationPhase().apply(graph);
-=======
-                new InliningPhase(runtime(), hints, replacements, assumptions, null, phasePlan, OptimisticOptimizations.ALL).apply(graph);
-                new CanonicalizerPhase(runtime(), assumptions).apply(graph);
-                Debug.dump(graph, "Graph");
-                new BoxingEliminationPhase(runtime()).apply(graph);
-                Debug.dump(graph, "Graph");
-                new ExpandBoxingNodesPhase(pool).apply(graph);
->>>>>>> bf40e4d9
                 new CanonicalizerPhase(runtime(), assumptions).apply(graph);
                 new PartialEscapeAnalysisPhase(runtime(), assumptions, false, false).apply(graph);
 
@@ -315,7 +306,7 @@
                 new CanonicalizerPhase(runtime(), assumptions).apply(graph);
 
                 StructuredGraph referenceGraph = parse(referenceSnippet);
-                new InliningPhase(runtime(), null, assumptions, null, getDefaultPhasePlan(), OptimisticOptimizations.ALL).apply(referenceGraph);
+                new InliningPhase(runtime(), null, replacements, assumptions, null, getDefaultPhasePlan(), OptimisticOptimizations.ALL).apply(referenceGraph);
                 new DeadCodeEliminationPhase().apply(referenceGraph);
                 new CanonicalizerPhase(runtime(), assumptions).apply(referenceGraph);
                 assertEquals(referenceGraph, graph, excludeVirtual);
